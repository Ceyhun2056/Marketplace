# Marketplace App

## Overview
Marketplace is a full-featured web application for buying and selling products, built with a modular Node.js/Express/MongoDB backend and a modern frontend. It supports real-time chat, notifications, admin panel, analytics, secure authentication, and more.

## Features
- User registration, login, profile management
- Product CRUD (create, read, update, delete) with image upload
- Category system and advanced search
- Favorites, comments, ratings
- Real-time chat and notifications (Socket.IO)
- Admin panel for moderation and analytics
- Email notifications (password reset, welcome, etc.)
- Payment integration ready (Stripe/PayPal)
- Secure, validated, and scalable backend

## Project Structure
```
Marketplace/
├── backend/         # Node.js/Express/MongoDB API
│   ├── models/      # Mongoose models
│   ├── routes/      # API route handlers
│   ├── middleware/  # Auth, error, validation
│   ├── utils/       # Helpers (email, cache, upload, etc.)
│   ├── socket/      # Real-time event handlers
│   ├── validators/  # Input validation schemas
│   ├── tests/       # Automated API tests
│   ├── config/      # Database and service configs
│   ├── seeder.js    # Database seeding script
│   ├── server.js    # Main app entry point
│   ├── ...          # Docker, env, docs
├── frontend/        # Client-side app (HTML/CSS/JS)
│   ├── index.html   # Main UI
│   ├── index.js     # App logic
│   ├── style.css    # Styles
│   ├── js/          # API service layer
│   ├── media/       # Images/icons
│   └── ...
├── README.md        # Project documentation
├── LICENSE          # License info
```
<<<<<<< HEAD

## Quick Start
### Backend
1. `cd backend`
2. `npm install`
3. Copy `.env.example` to `.env` and fill in your config
4. Start MongoDB and Redis (optional)
5. `npm run dev` (development) or `npm start` (production)
6. Visit `http://localhost:5000/api-docs` for API docs

### Frontend
1. Open `frontend/index.html` in your browser
2. Connect frontend API calls to backend endpoints

## API Highlights
- `/api/auth/register` / `/api/auth/login` / `/api/auth/profile`
- `/api/products` / `/api/products/:id` / `/api/products/:id/images`
- `/api/categories` / `/api/search`
- `/api/favorites` / `/api/comments`
- `/api/chat` / `/api/notifications`
- `/api/admin` / `/api/analytics`

## Development & Testing
- Automated tests: `npm test` (backend)
- Seed sample data: `npm run seed`
- Lint code: `npm run lint`

## Deployment
- Docker and docker-compose supported
- Environment variables for production security

=======
>>>>>>> 4f49c51e
## License
MIT<|MERGE_RESOLUTION|>--- conflicted
+++ resolved
@@ -1,77 +1 @@
-# Marketplace App
-
-## Overview
-Marketplace is a full-featured web application for buying and selling products, built with a modular Node.js/Express/MongoDB backend and a modern frontend. It supports real-time chat, notifications, admin panel, analytics, secure authentication, and more.
-
-## Features
-- User registration, login, profile management
-- Product CRUD (create, read, update, delete) with image upload
-- Category system and advanced search
-- Favorites, comments, ratings
-- Real-time chat and notifications (Socket.IO)
-- Admin panel for moderation and analytics
-- Email notifications (password reset, welcome, etc.)
-- Payment integration ready (Stripe/PayPal)
-- Secure, validated, and scalable backend
-
-## Project Structure
-```
-Marketplace/
-├── backend/         # Node.js/Express/MongoDB API
-│   ├── models/      # Mongoose models
-│   ├── routes/      # API route handlers
-│   ├── middleware/  # Auth, error, validation
-│   ├── utils/       # Helpers (email, cache, upload, etc.)
-│   ├── socket/      # Real-time event handlers
-│   ├── validators/  # Input validation schemas
-│   ├── tests/       # Automated API tests
-│   ├── config/      # Database and service configs
-│   ├── seeder.js    # Database seeding script
-│   ├── server.js    # Main app entry point
-│   ├── ...          # Docker, env, docs
-├── frontend/        # Client-side app (HTML/CSS/JS)
-│   ├── index.html   # Main UI
-│   ├── index.js     # App logic
-│   ├── style.css    # Styles
-│   ├── js/          # API service layer
-│   ├── media/       # Images/icons
-│   └── ...
-├── README.md        # Project documentation
-├── LICENSE          # License info
-```
-<<<<<<< HEAD
-
-## Quick Start
-### Backend
-1. `cd backend`
-2. `npm install`
-3. Copy `.env.example` to `.env` and fill in your config
-4. Start MongoDB and Redis (optional)
-5. `npm run dev` (development) or `npm start` (production)
-6. Visit `http://localhost:5000/api-docs` for API docs
-
-### Frontend
-1. Open `frontend/index.html` in your browser
-2. Connect frontend API calls to backend endpoints
-
-## API Highlights
-- `/api/auth/register` / `/api/auth/login` / `/api/auth/profile`
-- `/api/products` / `/api/products/:id` / `/api/products/:id/images`
-- `/api/categories` / `/api/search`
-- `/api/favorites` / `/api/comments`
-- `/api/chat` / `/api/notifications`
-- `/api/admin` / `/api/analytics`
-
-## Development & Testing
-- Automated tests: `npm test` (backend)
-- Seed sample data: `npm run seed`
-- Lint code: `npm run lint`
-
-## Deployment
-- Docker and docker-compose supported
-- Environment variables for production security
-
-=======
->>>>>>> 4f49c51e
-## License
-MIT+# Marketplace